--- conflicted
+++ resolved
@@ -12,11 +12,7 @@
 HEADERS = config.h index.h mem.h map.h time.h index_flat.h index_nsw.h vector.h heap.h math.h panic.h method.h victor.h
 
 # Archivos fuente
-<<<<<<< HEAD
 SRCS = test.c index.c index_flat.c math.c mem.c method.c vector.c iflat_utils.c index_flat_mp.c heap.c time.c map.c index_nsw.c store_nsw.c file.c
-=======
-SRCS = test.c index.c index_flat.c math.c mem.c method.c vector.c iflat_utils.c heap.c time.c map.c index_nsw.c store_nsw.c
->>>>>>> 40ee5fcb
 
 # Archivos objeto correspondientes
 OBJS = $(SRCS:.c=.o)
